--- conflicted
+++ resolved
@@ -1,10 +1,6 @@
 {
   "name": "@fluidframework/container-definitions",
-<<<<<<< HEAD
   "version": "0.26.0",
-=======
-  "version": "0.25.2",
->>>>>>> d56d806c
   "description": "Fluid container definitions",
   "repository": "microsoft/FluidFramework",
   "license": "MIT",
@@ -32,15 +28,9 @@
   },
   "dependencies": {
     "@fluidframework/common-definitions": "^0.18.1",
-<<<<<<< HEAD
     "@fluidframework/core-interfaces": "^0.26.0",
     "@fluidframework/driver-definitions": "^0.26.0",
-    "@fluidframework/protocol-definitions": "^0.1011.1-0"
-=======
-    "@fluidframework/core-interfaces": "^0.25.2",
-    "@fluidframework/driver-definitions": "^0.25.2",
     "@fluidframework/protocol-definitions": "^0.1011.1"
->>>>>>> d56d806c
   },
   "devDependencies": {
     "@fluidframework/build-common": "^0.18.0",
