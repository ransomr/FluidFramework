--- conflicted
+++ resolved
@@ -1,10 +1,6 @@
 {
   "name": "@fluidframework/driver-definitions",
-<<<<<<< HEAD
   "version": "0.26.0",
-=======
-  "version": "0.25.2",
->>>>>>> d56d806c
   "description": "Fluid driver definitions",
   "repository": "microsoft/FluidFramework",
   "license": "MIT",
@@ -32,13 +28,8 @@
   },
   "dependencies": {
     "@fluidframework/common-definitions": "^0.18.1",
-<<<<<<< HEAD
     "@fluidframework/core-interfaces": "^0.26.0",
-    "@fluidframework/protocol-definitions": "^0.1011.1-0"
-=======
-    "@fluidframework/core-interfaces": "^0.25.2",
     "@fluidframework/protocol-definitions": "^0.1011.1"
->>>>>>> d56d806c
   },
   "devDependencies": {
     "@fluidframework/build-common": "^0.18.0",
