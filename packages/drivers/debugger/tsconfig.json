--- conflicted
+++ resolved
@@ -7,12 +7,16 @@
     "compilerOptions": {
         "rootDir": "./src",
         "outDir": "./dist",
-        "lib": [ "ES2017", "ES2018.Promise", "ES2018.AsyncIterable", "DOM", "DOM.Iterable" ],
-<<<<<<< HEAD
-        "types": ["node"]
-=======
-        "types": [ "node" ]
->>>>>>> 9a53a3e8
+        "lib": [
+            "ES2017",
+            "ES2018.Promise",
+            "ES2018.AsyncIterable",
+            "DOM",
+            "DOM.Iterable"
+        ],
+        "types": [
+            "node"
+        ]
     },
     "include": [
         "src/**/*"
