--- conflicted
+++ resolved
@@ -49,20 +49,12 @@
     "temp-directory": "nyc/.nyc_output"
   },
   "dependencies": {
-<<<<<<< HEAD
     "@microsoft/fluid-common-utils": "^0.16.0",
     "@microsoft/fluid-component-core-interfaces": "^0.16.3",
     "@microsoft/fluid-driver-definitions": "^0.16.3",
     "@microsoft/fluid-driver-utils": "^0.16.3",
-    "@microsoft/fluid-protocol-definitions": "^0.1004.2"
-=======
-    "@microsoft/fluid-common-utils": "^0.14.0",
-    "@microsoft/fluid-component-core-interfaces": "^0.15.0",
-    "@microsoft/fluid-driver-definitions": "^0.15.0",
-    "@microsoft/fluid-driver-utils": "^0.15.0",
-    "@microsoft/fluid-protocol-definitions": "^0.1003.0",
+    "@microsoft/fluid-protocol-definitions": "^0.1004.2",
     "uuid": "^3.3.2"
->>>>>>> 550a17f7
   },
   "devDependencies": {
     "@microsoft/api-extractor": "^7.7.2",
