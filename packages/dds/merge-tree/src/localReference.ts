/*!
 * Copyright (c) Microsoft Corporation and contributors. All rights reserved.
 * Licensed under the MIT License.
 */

import { assert } from "@fluidframework/common-utils";
import { Client } from "./client";
import {
    ISegment,
<<<<<<< HEAD
    isSegmentRemoved,
=======
} from "./mergeTree";
import { ICombiningOp, ReferenceType } from "./ops";
import { addProperties, PropertySet } from "./properties";
import { minReferencePosition,
    maxReferencePosition,
    compareReferencePositions,
    refHasTileLabels,
    refHasRangeLabels,
>>>>>>> d0253a37
    ReferencePosition,
    refGetRangeLabels,
    refGetTileLabels,
    refHasRangeLabel,
    refHasTileLabel,
} from "./referencePositions";

/**
 * @deprecated - Use ReferencePosition
 */
 export class LocalReference implements ReferencePosition {
    /**
     * @deprecated - use DetachedReferencePosition
     */
    public static readonly DetachedPosition: number = -1;

    public properties: PropertySet | undefined;
    /**
     * @deprecated - use properties to store pair
     */
    public pairedRef?: LocalReference;
    /**
     * @deprecated - use getSegment
     */
    public segment: ISegment | undefined;

    /**
     * @deprecated - use createReferencePosition
     */
    constructor(
        private readonly client: Client,
        initSegment: ISegment,
        /**
         * @deprecated - use getOffset
         */
        public offset = 0,
        public refType = ReferenceType.Simple,
        properties?: PropertySet,
    ) {
        // eslint-disable-next-line no-bitwise
        if (this.refType & ReferenceType.SlideOnRemove && isSegmentRemoved(initSegment)) {
            throw new Error("SlideOnRemove LocalReference on removed segment");
        }
        this.segment = initSegment;
        this.properties = properties;
    }

    /**
     * @deprecated - use minReferencePosition
     */
    public min(b: LocalReference) {
        return minReferencePosition(this, b);
    }
    /**
     * @deprecated - use maxReferencePosition
     */
    public max(b: LocalReference) {
        return maxReferencePosition(this, b);
    }
    /**
     * @deprecated - use compareReferencePositions
     */
    public compare(b: LocalReference) {
        return compareReferencePositions(this, b);
    }

    /**
     * @deprecated - use getLocalReferencePosition
     */
    public toPosition() {
        if (this.segment && this.segment.parent) {
            return this.getOffset() + this.client.getPosition(this.segment);
        } else {
            return LocalReference.DetachedPosition;
        }
    }

    /**
     * @deprecated - use refHasTileLabels
     */
    public hasTileLabels() {
        return refHasTileLabels(this);
    }
    /**
     * @deprecated - use refHasRangeLabels
     */
    public hasRangeLabels() {
        return refHasRangeLabels(this);
    }
    /**
     * @deprecated - use refHasTileLabel
     */
    public hasTileLabel(label: string): boolean {
        return refHasTileLabel(this, label);
    }
    /**
     * @deprecated - use refHasRangeLabel
     */
    public hasRangeLabel(label: string): boolean {
        return refHasRangeLabel(this, label);
    }
    /**
     * @deprecated - use refGetTileLabels
     */
    public getTileLabels(): string[] | undefined {
        return refGetTileLabels(this);
    }
    /**
     * @deprecated - use refGetRangeLabels
     */
    public getRangeLabels(): string[] | undefined {
        return refGetRangeLabels(this);
    }

    public isLeaf() {
        return false;
    }

    public addProperties(newProps: PropertySet, op?: ICombiningOp) {
        this.properties = addProperties(this.properties, newProps, op);
    }

    /**
     * @deprecated - no longer supported
     */
    public getClient() {
        return this.client;
    }

    public getSegment() {
        return this.segment;
    }

    public getOffset() {
        if (this.segment?.removedSeq) {
            return 0;
        }
        return this.offset;
    }

    public getProperties() {
        return this.properties;
    }
}

interface IRefsAtOffset {
    before?: LocalReference[];
    at?: LocalReference[];
    after?: LocalReference[];
}

/**
 * Represents a collection of {@link LocalReference}s associated with one segment in a merge-tree.
 */
export class LocalReferenceCollection {
    public static append(seg1: ISegment, seg2: ISegment) {
        if (seg2.localRefs && !seg2.localRefs.empty) {
            if (!seg1.localRefs) {
                seg1.localRefs = new LocalReferenceCollection(seg1);
            }
            assert(seg1.localRefs.refsByOffset.length === seg1.cachedLength,
                0x2be /* "LocalReferences array contains a gap" */);
            seg1.localRefs.append(seg2.localRefs);
        } else if (seg1.localRefs) {
            // Since creating the LocalReferenceCollection, we may have appended
            // segments that had no local references. Account for them now by padding the array.
            seg1.localRefs.refsByOffset.length += seg2.cachedLength;
        }
    }

    public hierRefCount: number = 0;
    private readonly refsByOffset: (IRefsAtOffset | undefined)[];
    private refCount: number = 0;

    constructor(
        /** Segment this `LocalReferenceCollection` is associated to. */
        private readonly segment: ISegment,
        initialRefsByfOffset = new Array<IRefsAtOffset | undefined>(segment.cachedLength)) {
        // Since javascript arrays are sparse the above won't populate any of the
        // indices, but it will ensure the length property of the array matches
        // the length of the segment.
        this.refsByOffset = initialRefsByfOffset;
    }

    public [Symbol.iterator]() {
        const subiterators: IterableIterator<LocalReference>[] = [];
        for (const refs of this.refsByOffset) {
            if (refs) {
                if (refs.before) {
                    subiterators.push(refs.before[Symbol.iterator]());
                }
                if (refs.at) {
                    subiterators.push(refs.at[Symbol.iterator]());
                }
                if (refs.after) {
                    subiterators.push(refs.after[Symbol.iterator]());
                }
            }
        }

        const iterator = {
            next(): IteratorResult<LocalReference> {
                while (subiterators.length > 0) {
                    const next = subiterators[0].next();
                    if (next.done === true) {
                        subiterators.shift();
                    } else {
                        return next;
                    }
                }

                return { value: undefined, done: true };
            },
            [Symbol.iterator]() {
                return this;
            },
        };
        return iterator;
    }

    public clear() {
        this.refCount = 0;
        this.hierRefCount = 0;
        const detachSegments = (refs: LocalReference[] | undefined) => {
            if (refs) {
                refs.forEach((r) => {
                    if (r.segment === this.segment) {
                        r.segment = undefined;
                    }
                });
            }
        };
        for (let i = 0; i < this.refsByOffset.length; i++) {
            const refsAtOffset = this.refsByOffset[i];
            if (refsAtOffset) {
                detachSegments(refsAtOffset.before);
                detachSegments(refsAtOffset.at);
                detachSegments(refsAtOffset.before);
                this.refsByOffset[i] = undefined;
            }
        }
    }

    public get empty() {
        return this.refCount === 0;
    }

    public addLocalRef(lref: LocalReference) {
        const refsAtOffset = this.refsByOffset[lref.offset];
        if (refsAtOffset === undefined) {
            this.refsByOffset[lref.offset] = {
                at: [lref],
            };
        } else if (refsAtOffset.at === undefined) {
            // eslint-disable-next-line @typescript-eslint/no-non-null-assertion
            this.refsByOffset[lref.offset]!.at = [lref];
        } else {
            refsAtOffset.at.push(lref);
        }

        if (lref.hasRangeLabels() || lref.hasTileLabels()) {
            this.hierRefCount++;
        }
        this.refCount++;
    }

    public removeLocalRef(lref: LocalReference) {
        const tryRemoveRef = (refs: LocalReference[] | undefined) => {
            if (refs) {
                const index = refs.indexOf(lref);
                if (index >= 0) {
                    refs.splice(index, 1);
                    if (lref.hasRangeLabels() || lref.hasTileLabels()) {
                        this.hierRefCount--;
                    }
                    this.refCount--;
                    return lref;
                }
            }
        };
        const refAtOffset = this.refsByOffset[lref.offset];
        if (refAtOffset !== undefined) {
            let ref = tryRemoveRef(refAtOffset.before);
            if (ref) {
                return ref;
            }

            ref = tryRemoveRef(refAtOffset.at);
            if (ref) {
                return ref;
            }

            ref = tryRemoveRef(refAtOffset.after);
            if (ref) {
                return ref;
            }
        }
    }

    /**
     * Called by 'append()' implementations to append local refs from the given 'other' segment to the
     * end of 'this' segment.
     *
     * Note: This method should be invoked after the caller has ensured that segments can be merged,
     *       but before 'this' segment's cachedLength has changed, or the adjustment to the local refs
     *       will be incorrect.
     */
    public append(other: LocalReferenceCollection) {
        if (!other || other.empty) {
            return;
        }
        this.hierRefCount += other.hierRefCount;
        this.refCount += other.refCount;
        other.hierRefCount = 0;
        for (const lref of other) {
            lref.segment = this.segment;
            lref.offset += this.refsByOffset.length;
        }

        this.refsByOffset.push(...other.refsByOffset);
    }

    /**
     * Splits this `LocalReferenceCollection` into the intervals [0, offset) and [offset, originalLength).
     * Local references in the former half of this split will remain associated with the segment used on construction.
     * Local references in the latter half of this split will be transferred to `splitSeg`,
     * and its `localRefs` field will be set.
     * @param offset - Offset into the original segment at which the collection should be split
     * @param splitSeg - Split segment which originally corresponded to the indices [offset, originalLength)
     * before splitting.
     */
    public split(offset: number, splitSeg: ISegment) {
        if (!this.empty) {
            const localRefs =
                new LocalReferenceCollection(
                    splitSeg,
                    this.refsByOffset.splice(offset, this.refsByOffset.length - offset));

            splitSeg.localRefs = localRefs;
            for (const lref of localRefs) {
                lref.segment = splitSeg;
                lref.offset -= offset;
                if (lref.hasRangeLabels() || lref.hasTileLabels()) {
                    this.hierRefCount--;
                    localRefs.hierRefCount++;
                }
                this.refCount--;
                localRefs.refCount++;
            }
        } else {
            // shrink the offset array when empty and splitting
            this.refsByOffset.length = offset;
        }
    }

    public addBeforeTombstones(...refs: Iterable<LocalReference>[]) {
        const beforeRefs: LocalReference[] = [];

        for (const iterable of refs) {
            for (const lref of iterable) {
                // eslint-disable-next-line no-bitwise
                if (lref.refType & ReferenceType.SlideOnRemove) {
                    beforeRefs.push(lref);
                    lref.segment = this.segment;
                    lref.offset = 0;
                    if (lref.hasRangeLabels() || lref.hasTileLabels()) {
                        this.hierRefCount++;
                    }
                    this.refCount++;
                } else {
                    lref.segment = undefined;
                }
            }
        }
        if (beforeRefs.length > 0) {
            if (this.refsByOffset[0] === undefined) {
                this.refsByOffset[0] = { before: beforeRefs };
            } else if (this.refsByOffset[0].before === undefined) {
                this.refsByOffset[0].before = beforeRefs;
            } else {
                this.refsByOffset[0].before.unshift(...beforeRefs);
            }
        }
    }

    public addAfterTombstones(...refs: Iterable<LocalReference>[]) {
        const afterRefs: LocalReference[] = [];

        for (const iterable of refs) {
            for (const lref of iterable) {
                // eslint-disable-next-line no-bitwise
                if (lref.refType & ReferenceType.SlideOnRemove) {
                    afterRefs.push(lref);
                    lref.segment = this.segment;
                    lref.offset = this.segment.cachedLength - 1;
                    if (lref.hasRangeLabels() || lref.hasTileLabels()) {
                        this.hierRefCount++;
                    }
                    this.refCount++;
                } else {
                    lref.segment = undefined;
                }
            }
        }
        if (afterRefs.length > 0) {
            const refsAtOffset = this.refsByOffset[this.segment.cachedLength - 1];
            if (refsAtOffset === undefined) {
                this.refsByOffset[this.segment.cachedLength - 1] = { after: afterRefs };
            } else if (refsAtOffset.after === undefined) {
                refsAtOffset.after = afterRefs;
            } else {
                refsAtOffset.after.push(...afterRefs);
            }
        }
    }
}<|MERGE_RESOLUTION|>--- conflicted
+++ resolved
@@ -7,9 +7,6 @@
 import { Client } from "./client";
 import {
     ISegment,
-<<<<<<< HEAD
-    isSegmentRemoved,
-=======
 } from "./mergeTree";
 import { ICombiningOp, ReferenceType } from "./ops";
 import { addProperties, PropertySet } from "./properties";
@@ -18,7 +15,6 @@
     compareReferencePositions,
     refHasTileLabels,
     refHasRangeLabels,
->>>>>>> d0253a37
     ReferencePosition,
     refGetRangeLabels,
     refGetTileLabels,
@@ -58,10 +54,6 @@
         public refType = ReferenceType.Simple,
         properties?: PropertySet,
     ) {
-        // eslint-disable-next-line no-bitwise
-        if (this.refType & ReferenceType.SlideOnRemove && isSegmentRemoved(initSegment)) {
-            throw new Error("SlideOnRemove LocalReference on removed segment");
-        }
         this.segment = initSegment;
         this.properties = properties;
     }
