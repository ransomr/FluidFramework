/*!
 * Copyright (c) Microsoft Corporation and contributors. All rights reserved.
 * Licensed under the MIT License.
 */
import { strict as assert } from "assert";
import { AttachState } from "@fluidframework/container-definitions";
import { ContainerSchema } from "@fluidframework/fluid-static";
import { SharedMap } from "@fluidframework/map";
import { createAzureClient } from "./AzureClientFactory";
import { TestDataObject } from "./TestDataObject";

describe("AzureClient", () => {
    const client = createAzureClient();
    const schema: ContainerSchema = {
        initialObjects: {
            map1: SharedMap,
        },
    };

    /**
     * Scenario: test when Azure Client is instantiated correctly, it can create
     * a container successfully.
     *
     * Expected behavior: an error should not be thrown nor should a rejected promise
     * be returned.
     */
    it("can create new Azure Fluid Relay container successfully", async () => {
        const resourcesP = client.createContainer(schema);

        await assert.doesNotReject(
            resourcesP,
            () => true,
            "container cannot be created in Azure Fluid Relay",
        );
    });

    /**
     * Scenario: test when an Azure Client container is created,
     * it is initially detached.
     *
     * Expected behavior: an error should not be thrown nor should a rejected promise
     * be returned.
     */
    it("Created container is detached", async () => {
        const { container } = await client.createContainer(schema);
        assert.strictEqual(container.attachState, AttachState.Detached, "Container should be detached");
    });

    /**
     * Scenario: Test attaching a container.
     *
     * Expected behavior: an error should not be thrown nor should a rejected promise
     * be returned.
     */
    it("can attach a container", async () => {
        const { container } = await client.createContainer(schema);
        const containerId = await container.attach();
        await new Promise<void>((resolve) => {
            container.on("connected", () => {
                resolve();
            });
        });

        assert.strictEqual(
            typeof (containerId), "string",
            "Attach did not return a string ID",
        );
        assert.strictEqual(
            container.attachState, AttachState.Attached,
            "Container is not attached after attach is called",
        );
    });

    /**
     * Scenario: Test if attaching a container twice fails.
     *
     * Expected behavior: an error should not be thrown nor should a rejected promise
     * be returned.
     */
    it("cannot attach a container twice", async () => {
        const { container } = await client.createContainer(schema);
        const containerId = await container.attach();
        await new Promise<void>((resolve) => {
            container.on("connected", () => {
                resolve();
            });
        });

        assert.strictEqual(
            typeof (containerId), "string",
            "Attach did not return a string ID",
        );
        assert.strictEqual(
            container.attachState, AttachState.Attached,
            "Container is attached after attach is called",
        );
        await assert.rejects(
            container.attach(),
            () => true,
            "Container should not attach twice",
        );
    });

    /**
     * Scenario: test if Azure Client can get an existing container.
     *
     * Expected behavior: an error should not be thrown nor should a rejected promise
     * be returned.
     */
    it("can retrieve existing Azure Fluid Relay container successfully", async () => {
        const newContainer = (await client.createContainer(schema)).container;
        const containerId = await newContainer.attach();
        await new Promise<void>((resolve) => {
            newContainer.on("connected", () => {
                resolve();
            });
        });

        const resources = client.getContainer(containerId, schema);
        await assert.doesNotReject(
            resources,
            () => true,
            "container cannot be retrieved from Azure Fluid Relay",
        );
    });

    /**
     * Scenario: test if Azure Client can get a non-exiting container.
     *
     * Expected behavior: an error should be thrown when trying to get a non-existent container.
     */
    it("cannot load improperly created container (cannot load a non-existent container)", async () => {
        const consoleErrorFn = console.error;
<<<<<<< HEAD
        console.error = () => {};
=======
        console.error = () => { };
>>>>>>> 0f4f4162
        const containerAndServicesP = client.getContainer("containerConfig", schema);

        const errorFn = (error) => {
            assert.notStrictEqual(error.message, undefined, "Azure Client error is undefined");
            return true;
        };

        await assert.rejects(
            containerAndServicesP,
            errorFn,
            "Azure Client can load a non-existent container",
        );
        console.error = consoleErrorFn;
    });

    /**
     * Scenario: test when an Azure Client container is created,
     * it can set the initial objects.
     *
     * Expected behavior: an error should not be thrown nor should a rejected promise
     * be returned.
     */
    it("can set initial objects for a container", async () => {
        const newContainer = (await client.createContainer(schema)).container;
        const containerId = await newContainer.attach();
        await new Promise<void>((resolve) => {
            newContainer.on("connected", () => {
                resolve();
            });
        });

        const resources = client.getContainer(containerId, schema);
        await assert.doesNotReject(
            resources,
            () => true,
            "container cannot be retrieved from Azure Fluid Relay",
        );

        const container = (await resources).container;
        assert.deepStrictEqual(Object.keys(container.initialObjects), Object.keys(schema.initialObjects));
    });

    /**
     * Scenario: test if initialObjects passed into the container functions correctly.
     *
     * Expected behavior: initialObjects value loaded in two different containers should mirror
     * each other after value is changed.
     */
    it("can change initialObjects value", async () => {
        const container = (await client.createContainer(schema)).container;
        const containerId = await container.attach();
        await new Promise<void>((resolve) => {
            container.once("connected", () => {
                resolve();
            });
        });

        const initialObjectsCreate = container.initialObjects;
        const map1Create = initialObjectsCreate.map1 as SharedMap;
        map1Create.set("new-key", "new-value");
        const valueCreate = await map1Create.get("new-key");

        const containerGet = (await client.getContainer(containerId, schema)).container;
        const map1Get = containerGet.initialObjects.map1 as SharedMap;
        const valueGet = await map1Get.wait("new-key");
        assert.strictEqual(valueGet, valueCreate, "container can't change initial objects");
    });

    /**
     * Scenario: test if the optional schema parameter, dynamicObjectTypes (custom data objects),
     * can be added during runtime and be returned by the container.
     *
     * Expected behavior: added loadable object can be retrieved from the container. Loadable
     * object's id and container config ID should be identical since it's now attached to
     * the container.
     */
    it("can create/add loadable objects (custom data object) dynamically during runtime", async () => {
        const dynamicSchema: ContainerSchema = {
            initialObjects: {
                map1: SharedMap,
            },
            dynamicObjectTypes: [TestDataObject],
        };

        const createFluidContainer = (await client.createContainer(dynamicSchema)).container;

        const newPair = await createFluidContainer.create(TestDataObject);
        assert.ok(newPair?.handle);

        const map1 = createFluidContainer.initialObjects.map1 as SharedMap;
        map1.set("new-pair-id", newPair.handle);
        const obj = await map1.get("new-pair-id").get();
        assert.ok(obj, "container added dynamic objects incorrectly");
    });
});<|MERGE_RESOLUTION|>--- conflicted
+++ resolved
@@ -131,11 +131,7 @@
      */
     it("cannot load improperly created container (cannot load a non-existent container)", async () => {
         const consoleErrorFn = console.error;
-<<<<<<< HEAD
-        console.error = () => {};
-=======
         console.error = () => { };
->>>>>>> 0f4f4162
         const containerAndServicesP = client.getContainer("containerConfig", schema);
 
         const errorFn = (error) => {
