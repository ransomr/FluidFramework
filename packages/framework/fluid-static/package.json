--- conflicted
+++ resolved
@@ -52,13 +52,8 @@
     "@fluid-experimental/get-container": "^0.60.1000",
     "@fluidframework/build-common": "^0.23.0",
     "@fluidframework/eslint-config-fluid": "^0.28.1000",
-<<<<<<< HEAD
-    "@fluidframework/fluid-static-previous": "npm:@fluidframework/fluid-static@^0.58.0",
-    "@microsoft/api-extractor": "^7.16.1",
-=======
     "@fluidframework/fluid-static-previous": "npm:@fluidframework/fluid-static@0.59.1000",
     "@microsoft/api-extractor": "^7.22.2",
->>>>>>> ec15d8ac
     "@rushstack/eslint-config": "^2.5.1",
     "@types/node": "^14.18.0",
     "@typescript-eslint/eslint-plugin": "~5.9.0",
