--- conflicted
+++ resolved
@@ -72,15 +72,6 @@
   "typeValidation": {
     "version": "0.59.4000",
     "broken": {
-<<<<<<< HEAD
-      "InterfaceDeclaration_ISequenceDeltaRange": {"forwardCompat": false, "backCompat": false},
-      "ClassDeclaration_SequenceDeltaEvent": {"forwardCompat": false, "backCompat": false},
-      "ClassDeclaration_SequenceEvent": {"forwardCompat": false, "backCompat": false},
-      "ClassDeclaration_SequenceMaintenanceEvent": {"forwardCompat": false, "backCompat": false},
-      "ClassDeclaration_IntervalCollection": {"forwardCompat": false},
-      "ClassDeclaration_SequenceInterval": {"backCompat": false},
-      "TypeAliasDeclaration_SharedStringSegment": {"backCompat": false}
-=======
       "InterfaceDeclaration_ISequenceDeltaRange": {
         "forwardCompat": false,
         "backCompat": false
@@ -100,7 +91,6 @@
       "ClassDeclaration_IntervalCollection": {
         "forwardCompat": false
       }
->>>>>>> 1107ca5d
     }
   }
 }