{
  "name": "fluid-framework",
  "version": "1.1.0",
  "description": "The main entry point into Fluid Framework public packages",
  "homepage": "https://fluidframework.com",
  "repository": {
    "type": "git",
    "url": "https://github.com/microsoft/FluidFramework.git",
    "directory": "packages/framework/fluid-framework"
  },
  "license": "MIT",
  "author": "Microsoft and contributors",
  "sideEffects": false,
  "main": "dist/index.js",
  "module": "lib/index.js",
  "types": "dist/index.d.ts",
  "scripts": {
    "build": "concurrently npm:build:compile npm:lint",
    "build:commonjs": "npm run tsc && npm run typetests:gen && npm run build:test",
    "build:compile": "concurrently npm:build:commonjs npm:build:esnext",
    "build:docs": "api-extractor run --local --typescript-compiler-folder ../../../node_modules/typescript && copyfiles -u 1 ./_api-extractor-temp/doc-models/* ../../../_api-extractor-temp/",
    "build:esnext": "tsc --project ./tsconfig.esnext.json",
    "build:full": "npm run build",
    "build:full:compile": "npm run build:compile",
    "build:test": "tsc --project ./src/test/tsconfig.json",
    "ci:build:docs": "api-extractor run --typescript-compiler-folder ../../../node_modules/typescript && copyfiles -u 1 ./_api-extractor-temp/* ../../../_api-extractor-temp/",
    "clean": "rimraf dist *.tsbuildinfo *.build.log",
    "eslint": "eslint --format stylish src",
    "eslint:fix": "eslint --format stylish src --fix --fix-type problem,suggestion,layout",
    "lint": "npm run eslint",
    "lint:fix": "npm run eslint:fix",
    "tsc": "tsc",
    "tsfmt": "tsfmt --verify",
    "tsfmt:fix": "tsfmt --replace",
    "typetests:gen": "fluid-type-validator -g -d ."
  },
  "dependencies": {
    "@fluidframework/container-definitions": "^1.1.0",
    "@fluidframework/fluid-static": "^1.1.0",
    "@fluidframework/map": "^1.1.0",
    "@fluidframework/sequence": "^1.1.0"
  },
  "devDependencies": {
    "@fluidframework/build-common": "^0.23.0",
    "@fluidframework/build-tools": "^0.2.71273",
    "@fluidframework/eslint-config-fluid": "^0.28.2000",
    "@microsoft/api-extractor": "^7.22.2",
    "@rushstack/eslint-config": "^2.5.1",
    "@types/node": "^14.18.0",
    "concurrently": "^6.2.0",
    "copyfiles": "^2.1.0",
    "cross-env": "^7.0.2",
    "eslint": "~8.6.0",
    "fluid-framework-previous": "npm:fluid-framework@0.59.3002",
    "rimraf": "^2.6.2",
    "typescript": "~4.5.5",
    "typescript-formatter": "7.1.0"
  },
  "typeValidation": {
    "version": "1.0.0",
    "broken": {
<<<<<<< HEAD
      "InterfaceDeclaration_IFluidContainer": {"backCompat": false, "forwardCompat": false},
      "ClassDeclaration_FluidContainer": {"backCompat": false},
      "ClassDeclaration_SequenceInterval": {"backCompat": false, "forwardCompat": false},
      "TypeAliasDeclaration_SharedStringSegment": {"backCompat": false}
=======
      "InterfaceDeclaration_IFluidContainer": {
        "backCompat": false,
        "forwardCompat": false
      },
      "ClassDeclaration_FluidContainer": {
        "backCompat": false
      },
      "ClassDeclaration_SequenceInterval": {
        "backCompat": false
      },
      "TypeAliasDeclaration_SharedStringSegment": {
        "backCompat": false
      }
>>>>>>> 0fea2dfe
    },
    "disabled": false
  }
}<|MERGE_RESOLUTION|>--- conflicted
+++ resolved
@@ -59,12 +59,6 @@
   "typeValidation": {
     "version": "1.0.0",
     "broken": {
-<<<<<<< HEAD
-      "InterfaceDeclaration_IFluidContainer": {"backCompat": false, "forwardCompat": false},
-      "ClassDeclaration_FluidContainer": {"backCompat": false},
-      "ClassDeclaration_SequenceInterval": {"backCompat": false, "forwardCompat": false},
-      "TypeAliasDeclaration_SharedStringSegment": {"backCompat": false}
-=======
       "InterfaceDeclaration_IFluidContainer": {
         "backCompat": false,
         "forwardCompat": false
@@ -73,12 +67,12 @@
         "backCompat": false
       },
       "ClassDeclaration_SequenceInterval": {
-        "backCompat": false
+        "backCompat": false,
+	"forwardCompat": false
       },
       "TypeAliasDeclaration_SharedStringSegment": {
         "backCompat": false
       }
->>>>>>> 0fea2dfe
     },
     "disabled": false
   }
