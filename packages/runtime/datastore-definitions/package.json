{
  "name": "@fluidframework/datastore-definitions",
  "version": "0.59.1000",
  "description": "Fluid data store definitions",
  "homepage": "https://fluidframework.com",
  "repository": {
    "type": "git",
    "url": "https://github.com/microsoft/FluidFramework.git",
    "directory": "packages/runtime/datastore-definitions"
  },
  "license": "MIT",
  "author": "Microsoft and contributors",
  "sideEffects": false,
  "main": "dist/index.js",
  "types": "dist/index.d.ts",
  "scripts": {
    "build": "concurrently npm:build:compile npm:lint && npm run build:docs",
    "build:compile": "npm run tsc && npm run build:test",
    "build:docs": "api-extractor run --local --typescript-compiler-folder ../../../node_modules/typescript && copyfiles -u 1 ./_api-extractor-temp/doc-models/* ../../../_api-extractor-temp/",
    "build:full": "npm run build",
    "build:full:compile": "npm run build:compile",
    "build:test": "tsc --project ./src/test/tsconfig.json",
    "ci:build:docs": "api-extractor run --typescript-compiler-folder ../../../node_modules/typescript && copyfiles -u 1 ./_api-extractor-temp/* ../../../_api-extractor-temp/",
    "clean": "rimraf dist *.tsbuildinfo *.build.log",
    "eslint": "eslint --format stylish src",
    "eslint:fix": "eslint --format stylish src --fix --fix-type problem,suggestion,layout",
    "lint": "npm run eslint",
    "lint:fix": "npm run eslint:fix",
    "tsc": "tsc",
    "tsfmt": "tsfmt --verify",
    "tsfmt:fix": "tsfmt --replace"
  },
  "dependencies": {
    "@fluidframework/common-definitions": "^0.20.1",
    "@fluidframework/common-utils": "^0.32.1",
    "@fluidframework/container-definitions": "^0.48.1000-0",
    "@fluidframework/core-interfaces": "^0.42.0",
    "@fluidframework/protocol-definitions": "^0.1028.1000-0",
    "@fluidframework/runtime-definitions": "^0.59.1000",
    "@types/node": "^14.18.0"
  },
  "devDependencies": {
    "@fluidframework/build-common": "^0.23.0",
    "@fluidframework/datastore-definitions-previous": "npm:@fluidframework/datastore-definitions@0.58.2000",
    "@fluidframework/eslint-config-fluid": "^0.27.0",
    "@microsoft/api-extractor": "^7.16.1",
    "@rushstack/eslint-config": "^2.5.1",
    "@typescript-eslint/eslint-plugin": "~5.9.0",
    "@typescript-eslint/parser": "~5.9.0",
    "concurrently": "^6.2.0",
    "copyfiles": "^2.1.0",
    "eslint": "~8.6.0",
    "eslint-plugin-editorconfig": "~3.2.0",
    "eslint-plugin-eslint-comments": "~3.2.0",
    "eslint-plugin-import": "~2.25.4",
    "eslint-plugin-no-null": "~1.0.2",
    "eslint-plugin-react": "~7.28.0",
    "eslint-plugin-unicorn": "~40.0.0",
    "rimraf": "^2.6.2",
    "typescript": "~4.1.3",
    "typescript-formatter": "7.1.0"
  },
  "typeValidation": {
<<<<<<< HEAD
    "version": "0.59.1000",
    "broken": {
      "0.51.1": {
        "InterfaceDeclaration_IChannel": {
          "backCompat": false,
          "forwardCompat": false
        },
        "InterfaceDeclaration_IChannelFactory": {
          "backCompat": false,
          "forwardCompat": false
        },
        "InterfaceDeclaration_IFluidDataStoreRuntime": {
          "backCompat": false,
          "forwardCompat": false
        }
      },
      "0.52.0": {
        "InterfaceDeclaration_IChannel": {
          "backCompat": false,
          "forwardCompat": false
        },
        "InterfaceDeclaration_IChannelFactory": {
          "backCompat": false,
          "forwardCompat": false
        },
        "InterfaceDeclaration_IFluidDataStoreRuntime": {
          "backCompat": false,
          "forwardCompat": false
        }
      },
      "0.53.0": {
        "InterfaceDeclaration_IChannel": {
          "backCompat": false,
          "forwardCompat": false
        },
        "InterfaceDeclaration_IChannelFactory": {
          "backCompat": false,
          "forwardCompat": false
        },
        "InterfaceDeclaration_IFluidDataStoreRuntime": {
          "backCompat": false,
          "forwardCompat": false
        }
      },
      "0.54.0": {
        "InterfaceDeclaration_IChannel": {
          "backCompat": false,
          "forwardCompat": false
        },
        "InterfaceDeclaration_IChannelFactory": {
          "backCompat": false,
          "forwardCompat": false
        },
        "InterfaceDeclaration_IChannelServices": {
          "backCompat": false,
          "forwardCompat": false
        },
        "InterfaceDeclaration_IDeltaConnection": {
          "backCompat": false,
          "forwardCompat": false
        },
        "InterfaceDeclaration_IFluidDataStoreRuntime": {
          "backCompat": false,
          "forwardCompat": false
        }
      },
      "0.55.0": {
        "InterfaceDeclaration_IChannel": {
          "backCompat": false,
          "forwardCompat": false
        },
        "InterfaceDeclaration_IChannelFactory": {
          "backCompat": false,
          "forwardCompat": false
        },
        "InterfaceDeclaration_IChannelServices": {
          "backCompat": false,
          "forwardCompat": false
        },
        "InterfaceDeclaration_IDeltaConnection": {
          "backCompat": false,
          "forwardCompat": false
        },
        "InterfaceDeclaration_IFluidDataStoreRuntime": {
          "backCompat": false,
          "forwardCompat": false
        }
      },
      "0.56.0": {
        "InterfaceDeclaration_IChannelFactory": {
          "backCompat": false,
          "forwardCompat": false
        },
        "InterfaceDeclaration_IFluidDataStoreRuntime": {
          "backCompat": false,
          "forwardCompat": false
        }
      }
    }
=======
    "version": "0.58.3000",
    "broken": {}
>>>>>>> 5681a585
  }
}<|MERGE_RESOLUTION|>--- conflicted
+++ resolved
@@ -61,109 +61,7 @@
     "typescript-formatter": "7.1.0"
   },
   "typeValidation": {
-<<<<<<< HEAD
     "version": "0.59.1000",
-    "broken": {
-      "0.51.1": {
-        "InterfaceDeclaration_IChannel": {
-          "backCompat": false,
-          "forwardCompat": false
-        },
-        "InterfaceDeclaration_IChannelFactory": {
-          "backCompat": false,
-          "forwardCompat": false
-        },
-        "InterfaceDeclaration_IFluidDataStoreRuntime": {
-          "backCompat": false,
-          "forwardCompat": false
-        }
-      },
-      "0.52.0": {
-        "InterfaceDeclaration_IChannel": {
-          "backCompat": false,
-          "forwardCompat": false
-        },
-        "InterfaceDeclaration_IChannelFactory": {
-          "backCompat": false,
-          "forwardCompat": false
-        },
-        "InterfaceDeclaration_IFluidDataStoreRuntime": {
-          "backCompat": false,
-          "forwardCompat": false
-        }
-      },
-      "0.53.0": {
-        "InterfaceDeclaration_IChannel": {
-          "backCompat": false,
-          "forwardCompat": false
-        },
-        "InterfaceDeclaration_IChannelFactory": {
-          "backCompat": false,
-          "forwardCompat": false
-        },
-        "InterfaceDeclaration_IFluidDataStoreRuntime": {
-          "backCompat": false,
-          "forwardCompat": false
-        }
-      },
-      "0.54.0": {
-        "InterfaceDeclaration_IChannel": {
-          "backCompat": false,
-          "forwardCompat": false
-        },
-        "InterfaceDeclaration_IChannelFactory": {
-          "backCompat": false,
-          "forwardCompat": false
-        },
-        "InterfaceDeclaration_IChannelServices": {
-          "backCompat": false,
-          "forwardCompat": false
-        },
-        "InterfaceDeclaration_IDeltaConnection": {
-          "backCompat": false,
-          "forwardCompat": false
-        },
-        "InterfaceDeclaration_IFluidDataStoreRuntime": {
-          "backCompat": false,
-          "forwardCompat": false
-        }
-      },
-      "0.55.0": {
-        "InterfaceDeclaration_IChannel": {
-          "backCompat": false,
-          "forwardCompat": false
-        },
-        "InterfaceDeclaration_IChannelFactory": {
-          "backCompat": false,
-          "forwardCompat": false
-        },
-        "InterfaceDeclaration_IChannelServices": {
-          "backCompat": false,
-          "forwardCompat": false
-        },
-        "InterfaceDeclaration_IDeltaConnection": {
-          "backCompat": false,
-          "forwardCompat": false
-        },
-        "InterfaceDeclaration_IFluidDataStoreRuntime": {
-          "backCompat": false,
-          "forwardCompat": false
-        }
-      },
-      "0.56.0": {
-        "InterfaceDeclaration_IChannelFactory": {
-          "backCompat": false,
-          "forwardCompat": false
-        },
-        "InterfaceDeclaration_IFluidDataStoreRuntime": {
-          "backCompat": false,
-          "forwardCompat": false
-        }
-      }
-    }
-=======
-    "version": "0.58.3000",
     "broken": {}
->>>>>>> 5681a585
   }
 }