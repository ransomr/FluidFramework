{
  "name": "@fluidframework/runtime-definitions",
  "version": "0.59.1000",
  "description": "Fluid Runtime definitions",
  "homepage": "https://fluidframework.com",
  "repository": {
    "type": "git",
    "url": "https://github.com/microsoft/FluidFramework.git",
    "directory": "packages/runtime/runtime-definitions"
  },
  "license": "MIT",
  "author": "Microsoft and contributors",
  "sideEffects": false,
  "main": "dist/index.js",
  "types": "dist/index.d.ts",
  "scripts": {
    "build": "concurrently npm:build:compile npm:lint && npm run build:docs",
    "build:compile": "npm run tsc && npm run build:test",
    "build:docs": "api-extractor run --local --typescript-compiler-folder ../../../node_modules/typescript && copyfiles -u 1 ./_api-extractor-temp/doc-models/* ../../../_api-extractor-temp/",
    "build:full": "npm run build",
    "build:full:compile": "npm run build:compile",
    "build:test": "tsc --project ./src/test/tsconfig.json",
    "ci:build:docs": "api-extractor run --typescript-compiler-folder ../../../node_modules/typescript && copyfiles -u 1 ./_api-extractor-temp/* ../../../_api-extractor-temp/",
    "clean": "rimraf dist *.tsbuildinfo *.build.log",
    "eslint": "eslint --format stylish src",
    "eslint:fix": "eslint --format stylish src --fix --fix-type problem,suggestion,layout",
    "lint": "npm run eslint",
    "lint:fix": "npm run eslint:fix",
    "tsc": "tsc",
    "tsfmt": "tsfmt --verify",
    "tsfmt:fix": "tsfmt --replace"
  },
  "dependencies": {
    "@fluidframework/common-definitions": "^0.20.1",
    "@fluidframework/common-utils": "^0.32.1",
    "@fluidframework/container-definitions": "^0.48.1000-0",
    "@fluidframework/core-interfaces": "^0.42.0",
    "@fluidframework/driver-definitions": "^0.46.1000-0",
    "@fluidframework/protocol-definitions": "^0.1028.1000-0",
    "@types/node": "^14.18.0"
  },
  "devDependencies": {
    "@fluidframework/build-common": "^0.23.0",
    "@fluidframework/eslint-config-fluid": "^0.27.0",
    "@fluidframework/runtime-definitions-previous": "npm:@fluidframework/runtime-definitions@0.58.2000",
    "@microsoft/api-extractor": "^7.16.1",
    "@rushstack/eslint-config": "^2.5.1",
    "@typescript-eslint/eslint-plugin": "~5.9.0",
    "@typescript-eslint/parser": "~5.9.0",
    "concurrently": "^6.2.0",
    "copyfiles": "^2.1.0",
    "eslint": "~8.6.0",
    "eslint-plugin-editorconfig": "~3.2.0",
    "eslint-plugin-eslint-comments": "~3.2.0",
    "eslint-plugin-import": "~2.25.4",
    "eslint-plugin-no-null": "~1.0.2",
    "eslint-plugin-react": "~7.28.0",
    "eslint-plugin-unicorn": "~40.0.0",
    "rimraf": "^2.6.2",
    "typescript": "~4.1.3",
    "typescript-formatter": "7.1.0"
  },
  "typeValidation": {
<<<<<<< HEAD
    "version": "0.59.1000",
    "broken": {
      "0.51.1": {
        "InterfaceDeclaration_IFluidDataStoreContextDetached": {
          "backCompat": false,
          "forwardCompat": false
        },
        "InterfaceDeclaration_IFluidDataStoreContext": {
          "backCompat": false,
          "forwardCompat": false
        },
        "InterfaceDeclaration_IContainerRuntimeBase": {
          "backCompat": false,
          "forwardCompat": false
        },
        "InterfaceDeclaration_IContainerRuntime": {
          "backCompat": false
        },
        "InterfaceDeclaration_IChannelFactory": {
          "backCompat": false
        },
        "InterfaceDeclaration_IFluidDataStoreRuntime": {
          "backCompat": false
        },
        "InterfaceDeclaration_IProvideFluidDataStoreRegistry": {
          "backCompat": false,
          "forwardCompat": false
        },
        "InterfaceDeclaration_FluidDataStoreRegistryEntry": {
          "backCompat": false,
          "forwardCompat": false
        },
        "InterfaceDeclaration_IFluidDataStoreFactory": {
          "backCompat": false,
          "forwardCompat": false
        },
        "InterfaceDeclaration_IProvideFluidDataStoreFactory": {
          "backCompat": false,
          "forwardCompat": false
        },
        "InterfaceDeclaration_IFluidDataStoreRegistry": {
          "backCompat": false,
          "forwardCompat": false
        },
        "TypeAliasDeclaration_NamedFluidDataStoreRegistryEntries": {
          "backCompat": false,
          "forwardCompat": false
        },
        "TypeAliasDeclaration_NamedFluidDataStoreRegistryEntry": {
          "backCompat": false,
          "forwardCompat": false
        },
        "TypeAliasDeclaration_FluidDataStoreRegistryEntry": {
          "backCompat": false,
          "forwardCompat": false
        },
        "TypeAliasDeclaration_CreateChildSummarizerNodeFn": {
          "backCompat": false
        },
        "TypeAliasDeclaration_CreateChildSummarizerNodeParam": {
          "forwardCompat": false
        },
        "InterfaceDeclaration_IAttachMessage": {
          "forwardCompat": false
        },
        "TypeAliasDeclaration_InboundAttachMessage": {
          "forwardCompat": false
        },
        "InterfaceDeclaration_ISummarizerNode": {
          "backCompat": false
        },
        "InterfaceDeclaration_ISummarizerNodeWithGC": {
          "backCompat": false
        }
      },
      "0.52.0": {
        "InterfaceDeclaration_IContainerRuntimeBase": {
          "backCompat": false,
          "forwardCompat": false
        },
        "InterfaceDeclaration_IFluidDataStoreContext": {
          "backCompat": false,
          "forwardCompat": false
        },
        "InterfaceDeclaration_IFluidDataStoreContextDetached": {
          "backCompat": false,
          "forwardCompat": false
        },
        "TypeAliasDeclaration_FluidDataStoreRegistryEntry": {
          "backCompat": false,
          "forwardCompat": false
        },
        "InterfaceDeclaration_IFluidDataStoreFactory": {
          "backCompat": false,
          "forwardCompat": false
        },
        "InterfaceDeclaration_IFluidDataStoreRegistry": {
          "backCompat": false,
          "forwardCompat": false
        },
        "InterfaceDeclaration_IProvideFluidDataStoreFactory": {
          "backCompat": false,
          "forwardCompat": false
        },
        "InterfaceDeclaration_IProvideFluidDataStoreRegistry": {
          "backCompat": false,
          "forwardCompat": false
        },
        "TypeAliasDeclaration_NamedFluidDataStoreRegistryEntries": {
          "backCompat": false,
          "forwardCompat": false
        },
        "TypeAliasDeclaration_NamedFluidDataStoreRegistryEntry": {
          "backCompat": false,
          "forwardCompat": false
        },
        "TypeAliasDeclaration_CreateChildSummarizerNodeFn": {
          "backCompat": false
        },
        "TypeAliasDeclaration_CreateChildSummarizerNodeParam": {
          "forwardCompat": false
        },
        "InterfaceDeclaration_IAttachMessage": {
          "forwardCompat": false
        },
        "TypeAliasDeclaration_InboundAttachMessage": {
          "forwardCompat": false
        },
        "InterfaceDeclaration_ISummarizerNode": {
          "backCompat": false
        },
        "InterfaceDeclaration_ISummarizerNodeWithGC": {
          "backCompat": false
        }
      },
      "0.53.0": {
        "InterfaceDeclaration_IContainerRuntimeBase": {
          "backCompat": false,
          "forwardCompat": false
        },
        "InterfaceDeclaration_IFluidDataStoreContext": {
          "backCompat": false,
          "forwardCompat": false
        },
        "InterfaceDeclaration_IFluidDataStoreContextDetached": {
          "backCompat": false,
          "forwardCompat": false
        },
        "TypeAliasDeclaration_FluidDataStoreRegistryEntry": {
          "backCompat": false,
          "forwardCompat": false
        },
        "InterfaceDeclaration_IFluidDataStoreFactory": {
          "backCompat": false,
          "forwardCompat": false
        },
        "InterfaceDeclaration_IFluidDataStoreRegistry": {
          "backCompat": false,
          "forwardCompat": false
        },
        "InterfaceDeclaration_IProvideFluidDataStoreFactory": {
          "backCompat": false,
          "forwardCompat": false
        },
        "InterfaceDeclaration_IProvideFluidDataStoreRegistry": {
          "backCompat": false,
          "forwardCompat": false
        },
        "TypeAliasDeclaration_NamedFluidDataStoreRegistryEntries": {
          "backCompat": false,
          "forwardCompat": false
        },
        "TypeAliasDeclaration_NamedFluidDataStoreRegistryEntry": {
          "backCompat": false,
          "forwardCompat": false
        },
        "TypeAliasDeclaration_CreateChildSummarizerNodeFn": {
          "backCompat": false
        },
        "TypeAliasDeclaration_CreateChildSummarizerNodeParam": {
          "forwardCompat": false
        },
        "InterfaceDeclaration_IAttachMessage": {
          "forwardCompat": false
        },
        "TypeAliasDeclaration_InboundAttachMessage": {
          "forwardCompat": false
        },
        "InterfaceDeclaration_ISummarizerNode": {
          "backCompat": false
        },
        "InterfaceDeclaration_ISummarizerNodeWithGC": {
          "backCompat": false
        }
      },
      "0.54.0": {
        "TypeAliasDeclaration_FluidDataStoreRegistryEntry": {
          "backCompat": false,
          "forwardCompat": false
        },
        "InterfaceDeclaration_IContainerRuntimeBase": {
          "backCompat": false,
          "forwardCompat": false
        },
        "InterfaceDeclaration_IFluidDataStoreContext": {
          "backCompat": false,
          "forwardCompat": false
        },
        "InterfaceDeclaration_IFluidDataStoreContextDetached": {
          "backCompat": false,
          "forwardCompat": false
        },
        "InterfaceDeclaration_IFluidDataStoreFactory": {
          "backCompat": false,
          "forwardCompat": false
        },
        "InterfaceDeclaration_IFluidDataStoreRegistry": {
          "backCompat": false,
          "forwardCompat": false
        },
        "InterfaceDeclaration_IProvideFluidDataStoreFactory": {
          "backCompat": false,
          "forwardCompat": false
        },
        "InterfaceDeclaration_IProvideFluidDataStoreRegistry": {
          "backCompat": false,
          "forwardCompat": false
        },
        "TypeAliasDeclaration_NamedFluidDataStoreRegistryEntries": {
          "backCompat": false,
          "forwardCompat": false
        },
        "TypeAliasDeclaration_NamedFluidDataStoreRegistryEntry": {
          "backCompat": false,
          "forwardCompat": false
        },
        "TypeAliasDeclaration_CreateChildSummarizerNodeFn": {
          "backCompat": false
        },
        "TypeAliasDeclaration_CreateChildSummarizerNodeParam": {
          "forwardCompat": false
        },
        "InterfaceDeclaration_IAttachMessage": {
          "forwardCompat": false
        },
        "TypeAliasDeclaration_InboundAttachMessage": {
          "forwardCompat": false
        },
        "InterfaceDeclaration_ISummarizerNode": {
          "backCompat": false
        },
        "InterfaceDeclaration_ISummarizerNodeWithGC": {
          "backCompat": false
        }
      },
      "0.55.0": {
        "TypeAliasDeclaration_FluidDataStoreRegistryEntry": {
          "backCompat": false,
          "forwardCompat": false
        },
        "InterfaceDeclaration_IContainerRuntimeBase": {
          "backCompat": false,
          "forwardCompat": false
        },
        "InterfaceDeclaration_IFluidDataStoreContext": {
          "backCompat": false,
          "forwardCompat": false
        },
        "InterfaceDeclaration_IFluidDataStoreContextDetached": {
          "backCompat": false,
          "forwardCompat": false
        },
        "InterfaceDeclaration_IFluidDataStoreFactory": {
          "backCompat": false,
          "forwardCompat": false
        },
        "InterfaceDeclaration_IFluidDataStoreRegistry": {
          "backCompat": false,
          "forwardCompat": false
        },
        "InterfaceDeclaration_IProvideFluidDataStoreFactory": {
          "backCompat": false,
          "forwardCompat": false
        },
        "InterfaceDeclaration_IProvideFluidDataStoreRegistry": {
          "backCompat": false,
          "forwardCompat": false
        },
        "TypeAliasDeclaration_NamedFluidDataStoreRegistryEntries": {
          "backCompat": false,
          "forwardCompat": false
        },
        "TypeAliasDeclaration_NamedFluidDataStoreRegistryEntry": {
          "backCompat": false,
          "forwardCompat": false
        },
        "TypeAliasDeclaration_CreateChildSummarizerNodeFn": {
          "backCompat": false
        },
        "TypeAliasDeclaration_CreateChildSummarizerNodeParam": {
          "forwardCompat": false
        },
        "InterfaceDeclaration_IAttachMessage": {
          "forwardCompat": false
        },
        "TypeAliasDeclaration_InboundAttachMessage": {
          "forwardCompat": false
        },
        "InterfaceDeclaration_ISummarizerNode": {
          "backCompat": false
        },
        "InterfaceDeclaration_ISummarizerNodeWithGC": {
          "backCompat": false
        }
      },
      "0.56.0": {
        "InterfaceDeclaration_IContainerRuntimeBase": {
          "backCompat": false,
          "forwardCompat": false
        },
        "InterfaceDeclaration_IFluidDataStoreContext": {
          "backCompat": false,
          "forwardCompat": false
        },
        "InterfaceDeclaration_IFluidDataStoreContextDetached": {
          "backCompat": false,
          "forwardCompat": false
        },
        "TypeAliasDeclaration_FluidDataStoreRegistryEntry": {
          "backCompat": false,
          "forwardCompat": false
        },
        "InterfaceDeclaration_IFluidDataStoreFactory": {
          "backCompat": false,
          "forwardCompat": false
        },
        "InterfaceDeclaration_IFluidDataStoreRegistry": {
          "backCompat": false,
          "forwardCompat": false
        },
        "InterfaceDeclaration_IProvideFluidDataStoreFactory": {
          "backCompat": false,
          "forwardCompat": false
        },
        "InterfaceDeclaration_IProvideFluidDataStoreRegistry": {
          "backCompat": false,
          "forwardCompat": false
        },
        "TypeAliasDeclaration_NamedFluidDataStoreRegistryEntries": {
          "backCompat": false,
          "forwardCompat": false
        },
        "TypeAliasDeclaration_NamedFluidDataStoreRegistryEntry": {
          "backCompat": false,
          "forwardCompat": false
        },
        "TypeAliasDeclaration_CreateChildSummarizerNodeFn": {
          "backCompat": false
        },
        "TypeAliasDeclaration_CreateChildSummarizerNodeParam": {
          "forwardCompat": false
        },
        "InterfaceDeclaration_IAttachMessage": {
          "forwardCompat": false
        },
        "TypeAliasDeclaration_InboundAttachMessage": {
          "forwardCompat": false
        },
        "InterfaceDeclaration_ISummarizerNode": {
          "backCompat": false
        },
        "InterfaceDeclaration_ISummarizerNodeWithGC": {
          "backCompat": false
        }
      },
      "0.57.0": {
        "InterfaceDeclaration_IContainerRuntimeBase": {
          "backCompat": false,
          "forwardCompat": false
        },
        "InterfaceDeclaration_IFluidDataStoreContext": {
          "backCompat": false,
          "forwardCompat": false
        },
        "InterfaceDeclaration_IFluidDataStoreContextDetached": {
          "backCompat": false,
          "forwardCompat": false
        },
        "TypeAliasDeclaration_FluidDataStoreRegistryEntry": {
          "backCompat": false,
          "forwardCompat": false
        },
        "InterfaceDeclaration_IFluidDataStoreFactory": {
          "backCompat": false,
          "forwardCompat": false
        },
        "InterfaceDeclaration_IFluidDataStoreRegistry": {
          "backCompat": false,
          "forwardCompat": false
        },
        "InterfaceDeclaration_IProvideFluidDataStoreFactory": {
          "backCompat": false,
          "forwardCompat": false
        },
        "InterfaceDeclaration_IProvideFluidDataStoreRegistry": {
          "backCompat": false,
          "forwardCompat": false
        },
        "TypeAliasDeclaration_NamedFluidDataStoreRegistryEntries": {
          "backCompat": false,
          "forwardCompat": false
        },
        "TypeAliasDeclaration_NamedFluidDataStoreRegistryEntry": {
          "backCompat": false,
          "forwardCompat": false
        },
        "TypeAliasDeclaration_CreateChildSummarizerNodeFn": {
          "backCompat": false
        },
        "TypeAliasDeclaration_CreateChildSummarizerNodeParam": {
          "forwardCompat": false
        },
        "InterfaceDeclaration_IAttachMessage": {
          "forwardCompat": false
        },
        "TypeAliasDeclaration_InboundAttachMessage": {
          "forwardCompat": false
        },
        "InterfaceDeclaration_ISummarizerNode": {
          "backCompat": false
        },
        "InterfaceDeclaration_ISummarizerNodeWithGC": {
          "backCompat": false
        }
      },
      "0.58.1000": {
        "InterfaceDeclaration_IContainerRuntimeBase": {
          "backCompat": false
        },
        "InterfaceDeclaration_IFluidDataStoreContext": {
          "backCompat": false
        },
        "InterfaceDeclaration_IFluidDataStoreContextDetached": {
          "backCompat": false
        },
        "TypeAliasDeclaration_CreateChildSummarizerNodeFn": {
          "backCompat": false
        },
        "TypeAliasDeclaration_CreateChildSummarizerNodeParam": {
          "forwardCompat": false
        },
        "InterfaceDeclaration_IAttachMessage": {
          "forwardCompat": false
        },
        "TypeAliasDeclaration_InboundAttachMessage": {
          "forwardCompat": false
        },
        "InterfaceDeclaration_ISummarizerNode": {
          "backCompat": false
        },
        "InterfaceDeclaration_ISummarizerNodeWithGC": {
          "backCompat": false
        }
      }
    }
=======
    "version": "0.58.3000",
    "broken": {}
>>>>>>> 5681a585
  }
}<|MERGE_RESOLUTION|>--- conflicted
+++ resolved
@@ -61,442 +61,8 @@
     "typescript-formatter": "7.1.0"
   },
   "typeValidation": {
-<<<<<<< HEAD
     "version": "0.59.1000",
     "broken": {
-      "0.51.1": {
-        "InterfaceDeclaration_IFluidDataStoreContextDetached": {
-          "backCompat": false,
-          "forwardCompat": false
-        },
-        "InterfaceDeclaration_IFluidDataStoreContext": {
-          "backCompat": false,
-          "forwardCompat": false
-        },
-        "InterfaceDeclaration_IContainerRuntimeBase": {
-          "backCompat": false,
-          "forwardCompat": false
-        },
-        "InterfaceDeclaration_IContainerRuntime": {
-          "backCompat": false
-        },
-        "InterfaceDeclaration_IChannelFactory": {
-          "backCompat": false
-        },
-        "InterfaceDeclaration_IFluidDataStoreRuntime": {
-          "backCompat": false
-        },
-        "InterfaceDeclaration_IProvideFluidDataStoreRegistry": {
-          "backCompat": false,
-          "forwardCompat": false
-        },
-        "InterfaceDeclaration_FluidDataStoreRegistryEntry": {
-          "backCompat": false,
-          "forwardCompat": false
-        },
-        "InterfaceDeclaration_IFluidDataStoreFactory": {
-          "backCompat": false,
-          "forwardCompat": false
-        },
-        "InterfaceDeclaration_IProvideFluidDataStoreFactory": {
-          "backCompat": false,
-          "forwardCompat": false
-        },
-        "InterfaceDeclaration_IFluidDataStoreRegistry": {
-          "backCompat": false,
-          "forwardCompat": false
-        },
-        "TypeAliasDeclaration_NamedFluidDataStoreRegistryEntries": {
-          "backCompat": false,
-          "forwardCompat": false
-        },
-        "TypeAliasDeclaration_NamedFluidDataStoreRegistryEntry": {
-          "backCompat": false,
-          "forwardCompat": false
-        },
-        "TypeAliasDeclaration_FluidDataStoreRegistryEntry": {
-          "backCompat": false,
-          "forwardCompat": false
-        },
-        "TypeAliasDeclaration_CreateChildSummarizerNodeFn": {
-          "backCompat": false
-        },
-        "TypeAliasDeclaration_CreateChildSummarizerNodeParam": {
-          "forwardCompat": false
-        },
-        "InterfaceDeclaration_IAttachMessage": {
-          "forwardCompat": false
-        },
-        "TypeAliasDeclaration_InboundAttachMessage": {
-          "forwardCompat": false
-        },
-        "InterfaceDeclaration_ISummarizerNode": {
-          "backCompat": false
-        },
-        "InterfaceDeclaration_ISummarizerNodeWithGC": {
-          "backCompat": false
-        }
-      },
-      "0.52.0": {
-        "InterfaceDeclaration_IContainerRuntimeBase": {
-          "backCompat": false,
-          "forwardCompat": false
-        },
-        "InterfaceDeclaration_IFluidDataStoreContext": {
-          "backCompat": false,
-          "forwardCompat": false
-        },
-        "InterfaceDeclaration_IFluidDataStoreContextDetached": {
-          "backCompat": false,
-          "forwardCompat": false
-        },
-        "TypeAliasDeclaration_FluidDataStoreRegistryEntry": {
-          "backCompat": false,
-          "forwardCompat": false
-        },
-        "InterfaceDeclaration_IFluidDataStoreFactory": {
-          "backCompat": false,
-          "forwardCompat": false
-        },
-        "InterfaceDeclaration_IFluidDataStoreRegistry": {
-          "backCompat": false,
-          "forwardCompat": false
-        },
-        "InterfaceDeclaration_IProvideFluidDataStoreFactory": {
-          "backCompat": false,
-          "forwardCompat": false
-        },
-        "InterfaceDeclaration_IProvideFluidDataStoreRegistry": {
-          "backCompat": false,
-          "forwardCompat": false
-        },
-        "TypeAliasDeclaration_NamedFluidDataStoreRegistryEntries": {
-          "backCompat": false,
-          "forwardCompat": false
-        },
-        "TypeAliasDeclaration_NamedFluidDataStoreRegistryEntry": {
-          "backCompat": false,
-          "forwardCompat": false
-        },
-        "TypeAliasDeclaration_CreateChildSummarizerNodeFn": {
-          "backCompat": false
-        },
-        "TypeAliasDeclaration_CreateChildSummarizerNodeParam": {
-          "forwardCompat": false
-        },
-        "InterfaceDeclaration_IAttachMessage": {
-          "forwardCompat": false
-        },
-        "TypeAliasDeclaration_InboundAttachMessage": {
-          "forwardCompat": false
-        },
-        "InterfaceDeclaration_ISummarizerNode": {
-          "backCompat": false
-        },
-        "InterfaceDeclaration_ISummarizerNodeWithGC": {
-          "backCompat": false
-        }
-      },
-      "0.53.0": {
-        "InterfaceDeclaration_IContainerRuntimeBase": {
-          "backCompat": false,
-          "forwardCompat": false
-        },
-        "InterfaceDeclaration_IFluidDataStoreContext": {
-          "backCompat": false,
-          "forwardCompat": false
-        },
-        "InterfaceDeclaration_IFluidDataStoreContextDetached": {
-          "backCompat": false,
-          "forwardCompat": false
-        },
-        "TypeAliasDeclaration_FluidDataStoreRegistryEntry": {
-          "backCompat": false,
-          "forwardCompat": false
-        },
-        "InterfaceDeclaration_IFluidDataStoreFactory": {
-          "backCompat": false,
-          "forwardCompat": false
-        },
-        "InterfaceDeclaration_IFluidDataStoreRegistry": {
-          "backCompat": false,
-          "forwardCompat": false
-        },
-        "InterfaceDeclaration_IProvideFluidDataStoreFactory": {
-          "backCompat": false,
-          "forwardCompat": false
-        },
-        "InterfaceDeclaration_IProvideFluidDataStoreRegistry": {
-          "backCompat": false,
-          "forwardCompat": false
-        },
-        "TypeAliasDeclaration_NamedFluidDataStoreRegistryEntries": {
-          "backCompat": false,
-          "forwardCompat": false
-        },
-        "TypeAliasDeclaration_NamedFluidDataStoreRegistryEntry": {
-          "backCompat": false,
-          "forwardCompat": false
-        },
-        "TypeAliasDeclaration_CreateChildSummarizerNodeFn": {
-          "backCompat": false
-        },
-        "TypeAliasDeclaration_CreateChildSummarizerNodeParam": {
-          "forwardCompat": false
-        },
-        "InterfaceDeclaration_IAttachMessage": {
-          "forwardCompat": false
-        },
-        "TypeAliasDeclaration_InboundAttachMessage": {
-          "forwardCompat": false
-        },
-        "InterfaceDeclaration_ISummarizerNode": {
-          "backCompat": false
-        },
-        "InterfaceDeclaration_ISummarizerNodeWithGC": {
-          "backCompat": false
-        }
-      },
-      "0.54.0": {
-        "TypeAliasDeclaration_FluidDataStoreRegistryEntry": {
-          "backCompat": false,
-          "forwardCompat": false
-        },
-        "InterfaceDeclaration_IContainerRuntimeBase": {
-          "backCompat": false,
-          "forwardCompat": false
-        },
-        "InterfaceDeclaration_IFluidDataStoreContext": {
-          "backCompat": false,
-          "forwardCompat": false
-        },
-        "InterfaceDeclaration_IFluidDataStoreContextDetached": {
-          "backCompat": false,
-          "forwardCompat": false
-        },
-        "InterfaceDeclaration_IFluidDataStoreFactory": {
-          "backCompat": false,
-          "forwardCompat": false
-        },
-        "InterfaceDeclaration_IFluidDataStoreRegistry": {
-          "backCompat": false,
-          "forwardCompat": false
-        },
-        "InterfaceDeclaration_IProvideFluidDataStoreFactory": {
-          "backCompat": false,
-          "forwardCompat": false
-        },
-        "InterfaceDeclaration_IProvideFluidDataStoreRegistry": {
-          "backCompat": false,
-          "forwardCompat": false
-        },
-        "TypeAliasDeclaration_NamedFluidDataStoreRegistryEntries": {
-          "backCompat": false,
-          "forwardCompat": false
-        },
-        "TypeAliasDeclaration_NamedFluidDataStoreRegistryEntry": {
-          "backCompat": false,
-          "forwardCompat": false
-        },
-        "TypeAliasDeclaration_CreateChildSummarizerNodeFn": {
-          "backCompat": false
-        },
-        "TypeAliasDeclaration_CreateChildSummarizerNodeParam": {
-          "forwardCompat": false
-        },
-        "InterfaceDeclaration_IAttachMessage": {
-          "forwardCompat": false
-        },
-        "TypeAliasDeclaration_InboundAttachMessage": {
-          "forwardCompat": false
-        },
-        "InterfaceDeclaration_ISummarizerNode": {
-          "backCompat": false
-        },
-        "InterfaceDeclaration_ISummarizerNodeWithGC": {
-          "backCompat": false
-        }
-      },
-      "0.55.0": {
-        "TypeAliasDeclaration_FluidDataStoreRegistryEntry": {
-          "backCompat": false,
-          "forwardCompat": false
-        },
-        "InterfaceDeclaration_IContainerRuntimeBase": {
-          "backCompat": false,
-          "forwardCompat": false
-        },
-        "InterfaceDeclaration_IFluidDataStoreContext": {
-          "backCompat": false,
-          "forwardCompat": false
-        },
-        "InterfaceDeclaration_IFluidDataStoreContextDetached": {
-          "backCompat": false,
-          "forwardCompat": false
-        },
-        "InterfaceDeclaration_IFluidDataStoreFactory": {
-          "backCompat": false,
-          "forwardCompat": false
-        },
-        "InterfaceDeclaration_IFluidDataStoreRegistry": {
-          "backCompat": false,
-          "forwardCompat": false
-        },
-        "InterfaceDeclaration_IProvideFluidDataStoreFactory": {
-          "backCompat": false,
-          "forwardCompat": false
-        },
-        "InterfaceDeclaration_IProvideFluidDataStoreRegistry": {
-          "backCompat": false,
-          "forwardCompat": false
-        },
-        "TypeAliasDeclaration_NamedFluidDataStoreRegistryEntries": {
-          "backCompat": false,
-          "forwardCompat": false
-        },
-        "TypeAliasDeclaration_NamedFluidDataStoreRegistryEntry": {
-          "backCompat": false,
-          "forwardCompat": false
-        },
-        "TypeAliasDeclaration_CreateChildSummarizerNodeFn": {
-          "backCompat": false
-        },
-        "TypeAliasDeclaration_CreateChildSummarizerNodeParam": {
-          "forwardCompat": false
-        },
-        "InterfaceDeclaration_IAttachMessage": {
-          "forwardCompat": false
-        },
-        "TypeAliasDeclaration_InboundAttachMessage": {
-          "forwardCompat": false
-        },
-        "InterfaceDeclaration_ISummarizerNode": {
-          "backCompat": false
-        },
-        "InterfaceDeclaration_ISummarizerNodeWithGC": {
-          "backCompat": false
-        }
-      },
-      "0.56.0": {
-        "InterfaceDeclaration_IContainerRuntimeBase": {
-          "backCompat": false,
-          "forwardCompat": false
-        },
-        "InterfaceDeclaration_IFluidDataStoreContext": {
-          "backCompat": false,
-          "forwardCompat": false
-        },
-        "InterfaceDeclaration_IFluidDataStoreContextDetached": {
-          "backCompat": false,
-          "forwardCompat": false
-        },
-        "TypeAliasDeclaration_FluidDataStoreRegistryEntry": {
-          "backCompat": false,
-          "forwardCompat": false
-        },
-        "InterfaceDeclaration_IFluidDataStoreFactory": {
-          "backCompat": false,
-          "forwardCompat": false
-        },
-        "InterfaceDeclaration_IFluidDataStoreRegistry": {
-          "backCompat": false,
-          "forwardCompat": false
-        },
-        "InterfaceDeclaration_IProvideFluidDataStoreFactory": {
-          "backCompat": false,
-          "forwardCompat": false
-        },
-        "InterfaceDeclaration_IProvideFluidDataStoreRegistry": {
-          "backCompat": false,
-          "forwardCompat": false
-        },
-        "TypeAliasDeclaration_NamedFluidDataStoreRegistryEntries": {
-          "backCompat": false,
-          "forwardCompat": false
-        },
-        "TypeAliasDeclaration_NamedFluidDataStoreRegistryEntry": {
-          "backCompat": false,
-          "forwardCompat": false
-        },
-        "TypeAliasDeclaration_CreateChildSummarizerNodeFn": {
-          "backCompat": false
-        },
-        "TypeAliasDeclaration_CreateChildSummarizerNodeParam": {
-          "forwardCompat": false
-        },
-        "InterfaceDeclaration_IAttachMessage": {
-          "forwardCompat": false
-        },
-        "TypeAliasDeclaration_InboundAttachMessage": {
-          "forwardCompat": false
-        },
-        "InterfaceDeclaration_ISummarizerNode": {
-          "backCompat": false
-        },
-        "InterfaceDeclaration_ISummarizerNodeWithGC": {
-          "backCompat": false
-        }
-      },
-      "0.57.0": {
-        "InterfaceDeclaration_IContainerRuntimeBase": {
-          "backCompat": false,
-          "forwardCompat": false
-        },
-        "InterfaceDeclaration_IFluidDataStoreContext": {
-          "backCompat": false,
-          "forwardCompat": false
-        },
-        "InterfaceDeclaration_IFluidDataStoreContextDetached": {
-          "backCompat": false,
-          "forwardCompat": false
-        },
-        "TypeAliasDeclaration_FluidDataStoreRegistryEntry": {
-          "backCompat": false,
-          "forwardCompat": false
-        },
-        "InterfaceDeclaration_IFluidDataStoreFactory": {
-          "backCompat": false,
-          "forwardCompat": false
-        },
-        "InterfaceDeclaration_IFluidDataStoreRegistry": {
-          "backCompat": false,
-          "forwardCompat": false
-        },
-        "InterfaceDeclaration_IProvideFluidDataStoreFactory": {
-          "backCompat": false,
-          "forwardCompat": false
-        },
-        "InterfaceDeclaration_IProvideFluidDataStoreRegistry": {
-          "backCompat": false,
-          "forwardCompat": false
-        },
-        "TypeAliasDeclaration_NamedFluidDataStoreRegistryEntries": {
-          "backCompat": false,
-          "forwardCompat": false
-        },
-        "TypeAliasDeclaration_NamedFluidDataStoreRegistryEntry": {
-          "backCompat": false,
-          "forwardCompat": false
-        },
-        "TypeAliasDeclaration_CreateChildSummarizerNodeFn": {
-          "backCompat": false
-        },
-        "TypeAliasDeclaration_CreateChildSummarizerNodeParam": {
-          "forwardCompat": false
-        },
-        "InterfaceDeclaration_IAttachMessage": {
-          "forwardCompat": false
-        },
-        "TypeAliasDeclaration_InboundAttachMessage": {
-          "forwardCompat": false
-        },
-        "InterfaceDeclaration_ISummarizerNode": {
-          "backCompat": false
-        },
-        "InterfaceDeclaration_ISummarizerNodeWithGC": {
-          "backCompat": false
-        }
-      },
       "0.58.1000": {
         "InterfaceDeclaration_IContainerRuntimeBase": {
           "backCompat": false
@@ -527,9 +93,5 @@
         }
       }
     }
-=======
-    "version": "0.58.3000",
-    "broken": {}
->>>>>>> 5681a585
   }
 }