--- conflicted
+++ resolved
@@ -1,10 +1,6 @@
 {
   "name": "@fluid-tools/webpack-fluid-loader",
-<<<<<<< HEAD
-  "version": "0.59.4000",
-=======
   "version": "0.60.1000",
->>>>>>> 3c923a5a
   "description": "Fluid object loader for webpack-dev-server",
   "homepage": "https://fluidframework.com",
   "repository": {
@@ -66,30 +62,6 @@
     "temp-directory": "nyc/.nyc_output"
   },
   "dependencies": {
-<<<<<<< HEAD
-    "@fluidframework/aqueduct": "^0.59.4000",
-    "@fluidframework/common-utils": "^0.32.1",
-    "@fluidframework/container-definitions": "^0.48.1000",
-    "@fluidframework/container-loader": "^0.59.4000",
-    "@fluidframework/core-interfaces": "^0.43.1000",
-    "@fluidframework/driver-definitions": "^0.46.1000",
-    "@fluidframework/driver-utils": "^0.59.4000",
-    "@fluidframework/local-driver": "^0.59.4000",
-    "@fluidframework/odsp-doclib-utils": "^0.59.4000",
-    "@fluidframework/odsp-driver": "^0.59.4000",
-    "@fluidframework/odsp-driver-definitions": "^0.59.4000",
-    "@fluidframework/protocol-definitions": "^0.1028.1000",
-    "@fluidframework/routerlicious-driver": "^0.59.4000",
-    "@fluidframework/runtime-definitions": "^0.59.4000",
-    "@fluidframework/runtime-utils": "^0.59.4000",
-    "@fluidframework/server-local-server": "^0.1036.3000-0",
-    "@fluidframework/server-services-client": "^0.1036.3000-0",
-    "@fluidframework/test-runtime-utils": "^0.59.4000",
-    "@fluidframework/tool-utils": "^0.59.4000",
-    "@fluidframework/view-adapters": "^0.59.4000",
-    "@fluidframework/view-interfaces": "^0.59.4000",
-    "@fluidframework/web-code-loader": "^0.59.4000",
-=======
     "@fluidframework/aqueduct": "^0.60.1000",
     "@fluidframework/common-utils": "^0.32.1",
     "@fluidframework/container-definitions": "^0.49.1000-64278",
@@ -112,7 +84,6 @@
     "@fluidframework/view-adapters": "^0.60.1000",
     "@fluidframework/view-interfaces": "^0.60.1000",
     "@fluidframework/web-code-loader": "^0.60.1000",
->>>>>>> 3c923a5a
     "axios": "^0.26.0",
     "express": "^4.16.3",
     "nconf": "^0.11.4",
@@ -121,19 +92,11 @@
     "webpack-dev-server": "4.0.0"
   },
   "devDependencies": {
-<<<<<<< HEAD
-    "@fluid-tools/webpack-fluid-loader-previous": "npm:@fluid-tools/webpack-fluid-loader@0.59.2000",
-    "@fluidframework/build-common": "^0.23.0",
-    "@fluidframework/build-tools": "^0.2.66793",
-    "@fluidframework/eslint-config-fluid": "^0.28.2000-0",
-    "@fluidframework/mocha-test-setup": "^0.59.4000",
-=======
     "@fluid-tools/webpack-fluid-loader-previous": "npm:@fluid-tools/webpack-fluid-loader@^0.59.0",
     "@fluidframework/build-common": "^0.23.0",
     "@fluidframework/build-tools": "^0.2.66793",
     "@fluidframework/eslint-config-fluid": "^0.28.2000-0",
     "@fluidframework/mocha-test-setup": "^0.60.1000",
->>>>>>> 3c923a5a
     "@rushstack/eslint-config": "^2.5.1",
     "@types/express": "^4.11.0",
     "@types/fs-extra": "^9.0.11",
@@ -165,12 +128,7 @@
     "webpack-cli": "^4.9.2"
   },
   "typeValidation": {
-<<<<<<< HEAD
-    "version": "0.59.3000",
-    "broken": {}
-=======
     "version": "0.60.1000",
     "broken": { }
->>>>>>> 3c923a5a
   }
 }