{
  "name": "@fluidframework/protocol-definitions",
<<<<<<< HEAD
  "version": "0.1029.1000",
=======
  "version": "0.1028.3000",
>>>>>>> 363e1bec
  "description": "Fluid protocol definitions",
  "homepage": "https://fluidframework.com",
  "repository": {
    "type": "git",
    "url": "https://github.com/microsoft/FluidFramework.git",
    "directory": "common/lib/protocol-definitions"
  },
  "license": "MIT",
  "author": "Microsoft and contributors",
  "sideEffects": false,
  "main": "dist/index.js",
  "module": "lib/index.js",
  "types": "dist/index.d.ts",
  "scripts": {
    "build": "concurrently npm:build:compile npm:lint && npm run build:docs",
    "build:compile": "concurrently npm:typetests:gen npm:tsc npm:build:esnext",
    "build:docs": "api-extractor run --local --typescript-compiler-folder ./node_modules/typescript && copyfiles -u 1 ./_api-extractor-temp/doc-models/* ../../../_api-extractor-temp/",
    "build:esnext": "tsc --project ./tsconfig.esnext.json",
    "build:full": "npm run build",
    "build:full:compile": "npm run build:compile",
    "ci:build": "npm run build:compile",
    "ci:build:docs": "api-extractor run --typescript-compiler-folder ./node_modules/typescript && copyfiles -u 1 ./_api-extractor-temp/doc-models/* ../../../_api-extractor-temp/",
    "ci:test": "echo No test for this package",
    "ci:test:coverage": "echo No test for this package",
    "clean": "rimraf dist lib *.tsbuildinfo *.build.log",
    "eslint": "eslint --format stylish src",
    "eslint:fix": "eslint --format stylish src --fix --fix-type problem,suggestion,layout",
    "lint": "npm run eslint",
    "lint:fix": "npm run eslint:fix",
    "tsc": "tsc",
    "tsc:watch": "tsc --watch",
    "tsfmt": "tsfmt --verify",
    "tsfmt:fix": "tsfmt --replace",
    "typetests:gen": "fluid-type-validator -d .",
    "typetests:prepare": "fluid-type-validator -d . -p"
  },
  "dependencies": {
    "@fluidframework/common-definitions": "^0.20.1"
  },
  "devDependencies": {
    "@fluidframework/build-common": "^0.23.0",
    "@fluidframework/build-tools": "^0.2.70857",
    "@fluidframework/eslint-config-fluid": "^0.28.2000",
    "@fluidframework/protocol-definitions-previous": "npm:@fluidframework/protocol-definitions@0.1028.1000",
    "@microsoft/api-extractor": "^7.22.2",
    "@rushstack/eslint-config": "^2.5.1",
    "@typescript-eslint/eslint-plugin": "~5.9.0",
    "@typescript-eslint/parser": "~5.9.0",
    "concurrently": "^6.2.0",
    "copyfiles": "^2.1.0",
    "eslint": "~8.6.0",
    "eslint-plugin-editorconfig": "~3.2.0",
    "eslint-plugin-eslint-comments": "~3.2.0",
    "eslint-plugin-import": "~2.25.4",
    "eslint-plugin-jest": "~26.1.3",
    "eslint-plugin-jsdoc": "~39.3.0",
    "eslint-plugin-mocha": "~10.0.3",
    "eslint-plugin-promise": "~6.0.0",
    "eslint-plugin-react": "~7.28.0",
    "eslint-plugin-tsdoc": "~0.2.14",
    "eslint-plugin-unicorn": "~40.0.0",
    "eslint-plugin-unused-imports": "~2.0.0",
    "rimraf": "^2.6.2",
    "typescript": "~4.5.5",
    "typescript-formatter": "7.1.0"
  },
  "typeValidation": {
    "version": "0.1029.1000",
    "broken": {}
  }
}<|MERGE_RESOLUTION|>--- conflicted
+++ resolved
@@ -1,10 +1,6 @@
 {
   "name": "@fluidframework/protocol-definitions",
-<<<<<<< HEAD
   "version": "0.1029.1000",
-=======
-  "version": "0.1028.3000",
->>>>>>> 363e1bec
   "description": "Fluid protocol definitions",
   "homepage": "https://fluidframework.com",
   "repository": {
