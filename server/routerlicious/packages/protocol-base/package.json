{
  "name": "@fluidframework/protocol-base",
<<<<<<< HEAD
  "version": "0.1036.4000",
=======
  "version": "0.1037.1000",
>>>>>>> 3c923a5a
  "description": "Fluid protocol base",
  "homepage": "https://fluidframework.com",
  "repository": {
    "type": "git",
    "url": "https://github.com/microsoft/FluidFramework.git",
    "directory": "server/routerlicious/packages/protocol-base"
  },
  "license": "MIT",
  "author": "Microsoft and contributors",
  "sideEffects": false,
  "main": "dist/index.js",
  "module": "lib/index.js",
  "types": "dist/index.d.ts",
  "scripts": {
    "build": "npm run build:genver && concurrently npm:build:compile npm:lint && npm run build:docs",
    "build:commonjs": "npm run tsc && npm run build:test",
    "build:compile": "concurrently npm:build:commonjs npm:build:esnext",
    "build:docs": "api-extractor run --local && copyfiles -u 1 ./_api-extractor-temp/doc-models/* ../../_api-extractor-temp/",
    "build:esnext": "tsc --project ./tsconfig.esnext.json",
    "build:full": "npm run build",
    "build:full:compile": "npm run build:compile",
    "build:genver": "gen-version",
    "build:test": "tsc --project ./src/test/tsconfig.json",
    "ci:build:docs": "api-extractor run",
    "clean": "rimraf dist lib *.tsbuildinfo *.build.log",
    "eslint": "eslint --format stylish src",
    "eslint:fix": "eslint --format stylish src --fix --fix-type problem,suggestion,layout",
    "lint": "npm run eslint",
    "lint:fix": "npm run eslint:fix",
    "test": "mocha --recursive dist/test --unhandled-rejections=strict",
    "test:coverage": "nyc npm test -- --reporter xunit --reporter-option output=nyc/junit-report.xml",
    "tsc": "tsc",
    "tsc:watch": "tsc --watch",
    "tsfmt": "tsfmt --verify",
    "tsfmt:fix": "tsfmt --replace"
  },
  "nyc": {
    "all": true,
    "cache-dir": "nyc/.cache",
    "exclude": [
      "src/test/**/*.ts",
      "dist/test/**/*.js"
    ],
    "exclude-after-remap": false,
    "include": [
      "src/**/*.ts",
      "dist/**/*.js"
    ],
    "report-dir": "nyc/report",
    "reporter": [
      "cobertura",
      "html",
      "text"
    ],
    "temp-directory": "nyc/.nyc_output"
  },
  "dependencies": {
    "@fluidframework/common-utils": "^0.32.1",
<<<<<<< HEAD
    "@fluidframework/gitresources": "^0.1036.4000",
=======
    "@fluidframework/gitresources": "^0.1037.1000",
>>>>>>> 3c923a5a
    "@fluidframework/protocol-definitions": "^0.1028.1000",
    "lodash": "^4.17.21"
  },
  "devDependencies": {
    "@fluidframework/build-common": "^0.23.0",
    "@fluidframework/eslint-config-fluid": "^0.28.2000-0",
    "@microsoft/api-extractor": "^7.22.2",
    "@rushstack/eslint-config": "^2.5.1",
    "@types/assert": "^1.5.1",
    "@types/lodash": "^4.14.118",
    "@types/mocha": "^9.1.1",
    "@types/node": "^14.18.0",
    "@typescript-eslint/eslint-plugin": "~5.9.0",
    "@typescript-eslint/parser": "~5.9.0",
    "concurrently": "^6.2.0",
    "copyfiles": "^2.1.0",
    "eslint": "~8.6.0",
    "eslint-plugin-editorconfig": "~3.2.0",
    "eslint-plugin-eslint-comments": "~3.2.0",
    "eslint-plugin-import": "~2.25.4",
    "eslint-plugin-jest": "~26.1.3",
    "eslint-plugin-mocha": "~10.0.3",
    "eslint-plugin-promise": "~6.0.0",
    "eslint-plugin-react": "~7.28.0",
    "eslint-plugin-tsdoc": "~0.2.14",
    "eslint-plugin-unicorn": "~40.0.0",
    "mocha": "^10.0.0",
    "nyc": "^15.0.0",
    "rimraf": "^2.6.2",
    "typescript": "~4.5.5",
    "typescript-formatter": "7.1.0"
  }
}<|MERGE_RESOLUTION|>--- conflicted
+++ resolved
@@ -1,10 +1,6 @@
 {
   "name": "@fluidframework/protocol-base",
-<<<<<<< HEAD
-  "version": "0.1036.4000",
-=======
   "version": "0.1037.1000",
->>>>>>> 3c923a5a
   "description": "Fluid protocol base",
   "homepage": "https://fluidframework.com",
   "repository": {
@@ -63,11 +59,7 @@
   },
   "dependencies": {
     "@fluidframework/common-utils": "^0.32.1",
-<<<<<<< HEAD
-    "@fluidframework/gitresources": "^0.1036.4000",
-=======
     "@fluidframework/gitresources": "^0.1037.1000",
->>>>>>> 3c923a5a
     "@fluidframework/protocol-definitions": "^0.1028.1000",
     "lodash": "^4.17.21"
   },
