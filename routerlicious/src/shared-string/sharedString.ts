--- conflicted
+++ resolved
@@ -10,11 +10,8 @@
     Interval, SharedIntervalCollection,
     SharedIntervalCollectionValueType,
 } from "./intervalCollection";
-<<<<<<< HEAD
 import { ISequencedObjectMessage } from "../api-core";
-=======
 import { IRelativePosition } from "../merge-tree";
->>>>>>> 948ab327
 
 function textsToSegments(texts: MergeTree.IPropertyString[]) {
     let segments: MergeTree.Segment[] = [];
